--- conflicted
+++ resolved
@@ -20,7 +20,6 @@
   set(ENV{TORCH_INSTALL_PREFIX} "${TORCH_INSTALL_PREFIX}")
 endif()
 list(APPEND CMAKE_PREFIX_PATH "$ENV{TORCH_INSTALL_PREFIX}/share/cmake/")
-<<<<<<< HEAD
 
 find_package(OpenMP REQUIRED)
 set (CMAKE_C_FLAGS "${CMAKE_C_FLAGS} ${OpenMP_C_FLAGS}")
@@ -28,22 +27,6 @@
 set (CMAKE_EXE_LINKER_FLAGS "${CMAKE_EXE_LINKER_FLAGS} ${OpenMP_EXE_LINKER_FLAGS}")
 find_package(Python3 REQUIRED COMPONENTS Development)
 find_package(Torch REQUIRED)
-=======
-# we need this macro to link torch/lib/libshm.so
-macro(append_torchlib_if_found)
-  foreach (_arg ${ARGN})
-    find_library(${_arg}_LIBRARY ${_arg} PATHS "${TORCH_INSTALL_PREFIX}/lib")
-    if(${_arg}_LIBRARY)
-      list(APPEND TORCH_LIBRARIES ${${_arg}_LIBRARY})
-    else()
-      message(WARNING "static library ${${_arg}_LIBRARY} not found.")
-    endif()
-  endforeach()
-endmacro()
-
-find_package(Torch REQUIRED)
-append_torchlib_if_found(shm)
->>>>>>> f25fcb5e
 
 # TODO: we should put libfennel under pybind11, not TorchScript operators
 add_library(fennel SHARED csrc/fennel_ops.cpp csrc/fennel.cpp csrc/fennel_weighted.cpp)
